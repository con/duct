--- conflicted
+++ resolved
@@ -70,18 +70,9 @@
         name: Install system dependencies
         run: sudo apt-get install -y libjpeg-dev
 
-<<<<<<< HEAD
-      - name: Run tests with coverage and mergify reporting
+      - name: Run tests with coverage
         if: matrix.toxenv == 'py' && matrix.os == 'ubuntu-latest'
-        env:
-          MERGIFY_TOKEN: ${{ secrets.MERGIFY_CIINSIGHTS_TOKEN }}
-        run: |
-          tox -e pyci -- -vv --cov-report=xml
-=======
-      - name: Run tests with coverage
-        if: matrix.toxenv == 'py'
         run: tox -e py -- -vv --cov-report=xml
->>>>>>> 427ab91e
 
       - name: Run generic tests
         if: matrix.toxenv != 'py'
